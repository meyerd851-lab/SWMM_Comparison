--- conflicted
+++ resolved
@@ -706,10 +706,6 @@
     map.createPane('linkPane').style.zIndex = 390;
     map.createPane('nodePane').style.zIndex = 410; // Above default overlayPane (400)
 
-<<<<<<< HEAD
-=======
-    const map = L.map('map', { zoomControl:true, maxZoom: 22, preferCanvas: true }).setView([39.1031, -84.5120], 12);
->>>>>>> 21217ef2
 
     const baseLayers = {
       street: L.tileLayer('https://{s}.tile.openstreetmap.org/{z}/{x}/{y}.png', {
@@ -747,19 +743,8 @@
     }
 
     function xyToLatLng(x, y) {
-      const key = `${CURRENT_CRS}|${x}|${y}`;
-      let cached = XY_LATLNG_CACHE.get(key);
-      if (!cached) {
-        const [lon, lat] = proj4(CURRENT_CRS, "EPSG:4326", [x, y]);
-        cached = Object.freeze([lat, lon]);
-        XY_LATLNG_CACHE.set(key, cached);
-      }
-      return cached;
-    }
-
-    function coordsToLatLng(coords) {
-      if (!coords || !coords.length) return [];
-      return coords.map(p => xyToLatLng(p[0], p[1]));
+      const [lon, lat] = proj4(CURRENT_CRS, "EPSG:4326", [x, y]);
+      return [lat, lon];
     }
 
     const secType = (sec) => (["JUNCTIONS","OUTFALLS","DIVIDERS","STORAGE"].includes(sec) ? "nodes" :
@@ -855,37 +840,14 @@
       throttledDrawLabels();
     });
 
-<<<<<<< HEAD
+    const NODE_ICON_CACHE = new Map();
+
     const throttledDrawLabels = throttle(() => {
       if (!LAST.json) return;
       drawLabels(LAST.json);
     }, 200);
 
     map.on('zoomend moveend', throttledDrawLabels);
-=======
-    const NODE_ICON_CACHE = new Map();
-
-    function createNodeIcon(color, shape = 'circle') {
-      const key = `${shape}|${color}`;
-      if (NODE_ICON_CACHE.has(key)) return NODE_ICON_CACHE.get(key);
-
-      let svg;
-      const r = 5, w = 12, h = 12; // radius, width, height
-      const style = `fill="${color}" stroke="#000" stroke-width="1"`;
-
-      if (shape === 'triangle') {
-        svg = `<svg width="${w}" height="${h}" viewBox="0 0 ${w} ${h}"><path d="M${w/2},1 L${w-1},${h-1} L1,${h-1} Z" ${style}/></svg>`;
-      } else if (shape === 'square') {
-        svg = `<svg width="${w}" height="${h}" viewBox="0 0 ${w} ${h}"><rect x="1" y="1" width="${w-2}" height="${h-2}" ${style}/></svg>`;
-      } else { // circle
-        svg = `<svg width="${w}" height="${h}" viewBox="0 0 ${w} ${h}"><circle cx="${w/2}" cy="${h/2}" r="${r-1}" ${style}/></svg>`;
-      }
-
-      const icon = L.divIcon({ html: svg, className: '', iconSize: [w, h], iconAnchor: [w/2, h/2] });
-      NODE_ICON_CACHE.set(key, icon);
-      return icon;
-    }
->>>>>>> 21217ef2
 
     function drawGeometry(json) {
       resetLayers();
@@ -934,25 +896,15 @@
       }
 
       const drawLink=(id,coords,color,target)=>{
-<<<<<<< HEAD
         const ll=coords.map(p=>xyToLatLng(p[0],p[1]));
         const polyline = L.polyline(ll,{color,weight:3,opacity:.95, pane: 'linkPane'});
-=======
-        const ll=coordsToLatLng(coords);
-        const polyline = L.polyline(ll,{color,weight:3,opacity:.95});
->>>>>>> 21217ef2
         const sec = linkIdToSection[id] || 'CONDUITS'; // Default to CONDUITS if not found
         polyline.swmmInfo = { id, section: sec, type: 'link' };
         polyline.addTo(layers.links[target]);
       };
       const drawSub=(id,coords,color,target)=>{
-<<<<<<< HEAD
         const ll=coords.map(p=>xyToLatLng(p[0],p[1]));
         const polygon = L.polygon(ll,{color,weight:2,fill:true,fillOpacity:.25, pane: 'subcatchmentPane'});
-=======
-        const ll=coordsToLatLng(coords);
-        const polygon = L.polygon(ll,{color,weight:2,fill:true,fillOpacity:.25});
->>>>>>> 21217ef2
         polygon.swmmInfo = { id, section: 'SUBCATCHMENTS', type: 'sub' };
         polygon.addTo(layers.subs[target]);
       };
